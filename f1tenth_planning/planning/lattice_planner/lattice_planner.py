--- conflicted
+++ resolved
@@ -259,7 +259,6 @@
 
         # select best trajectory
         best_traj_idx = self.select(all_costs)
-        best_traj_idx = 17
         self.best_traj = all_traj[best_traj_idx]
 
         # track best trajectory
@@ -283,11 +282,7 @@
                             pose_theta,
                             velocity,
                             waypoints,
-<<<<<<< HEAD
-                            lookahead_distances=(1.8, 2.1, 2.4, 2.7),
-=======
                             lookahead_distances=np.array([1.8, 2.1, 2.4, 2.7]),
->>>>>>> e7a141ae
                             widths=np.linspace(-1.3, 1.3, num=7)):
     """
     Example function to sample goal points. In this example it samples a rectangular grid around a look-ahead point.
@@ -315,11 +310,7 @@
     v_grid = np.zeros((len(lookahead_distances), 1))
     for i, d in enumerate(lookahead_distances):
         lh_pt, i2, t2 = intersect_point(nearest_p, d, waypoints[:, 0:2], t + nearest_i, wrap=True)
-<<<<<<< HEAD
-        i2 = int(i2)  # for numba, explicitly set the int type
-=======
         i2 = int(i2)
->>>>>>> e7a141ae
         lh_pt_theta = waypoints[i2, 3]
         lh_pt_v = waypoints[i2, 2]
         lh_span_points = get_rotation_matrix(lh_pt_theta) @ local_span + lh_pt.reshape(2, -1)
